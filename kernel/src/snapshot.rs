--- conflicted
+++ resolved
@@ -284,11 +284,8 @@
     use crate::engine::default::DefaultEngine;
     use crate::engine::sync::SyncEngine;
     use crate::path::ParsedLogPath;
-<<<<<<< HEAD
     use crate::schema::StructType;
     use test_utils::{add_commit, delta_path_for_version};
-=======
->>>>>>> 3dcad08b
 
     #[test]
     fn test_snapshot_read_metadata() {
@@ -365,11 +362,7 @@
         // in each test we will modify versions 1 and 2 to test different scenarios
         fn test_new_from(store: Arc<InMemory>) -> DeltaResult<()> {
             let url = Url::parse("memory:///")?;
-            let engine = DefaultEngine::new(
-                store,
-                Path::from("/"),
-                Arc::new(TokioBackgroundExecutor::new()),
-            );
+            let engine = DefaultEngine::new(store, Arc::new(TokioBackgroundExecutor::new()));
             let base_snapshot = Arc::new(Snapshot::try_new(url.clone(), &engine, Some(0))?);
             let snapshot = Snapshot::new_from(base_snapshot.clone(), &engine, Some(1))?;
             let expected = Snapshot::try_new(url.clone(), &engine, Some(1))?;
