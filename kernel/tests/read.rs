--- conflicted
+++ resolved
@@ -263,18 +263,10 @@
 
     let snapshot = table.snapshot(None)?;
 
-<<<<<<< HEAD
     let predicate = Expression::column("ids", DataType::Primitive(PrimitiveType::Integer))
         .lt(&Expression::literal(2))
         .unwrap();
-    let scan = snapshot.scan().await?.with_predicate(predicate).build();
-=======
-    let predicate = Expression::LessThan(
-        Box::new(Expression::Column(String::from("ids"))),
-        Box::new(Expression::Literal(2)),
-    );
     let scan = snapshot.scan()?.with_predicate(predicate).build();
->>>>>>> 16c62b2a
 
     let mut files = 0;
     let stream = scan.execute()?.into_iter().zip(expected_data);
